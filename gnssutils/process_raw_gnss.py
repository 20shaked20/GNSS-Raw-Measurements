"""
GNSS Data Processing and Satellite Position Calculation

This script provides functions for processing GNSS (Global Navigation Satellite System) data
and calculating satellite positions based on ephemeris data. It supports various GNSS
constellations, with a focus on GPS and GLONASS.

Key features:
- Reading and preprocessing raw GNSS measurements from CSV files
- Calculating satellite positions for GPS and GLONASS constellations
- Converting between different time formats (Unix, GPS)
"""

import csv
from datetime import datetime, timedelta, timezone
import pandas as pd
import numpy as np
from .constants import WEEKSEC, LIGHTSPEED, GPS_EPOCH, MU, OMEGA_E_DOT, GLONASS_TIME_OFFSET

def read_data(input_filepath):
    """
    Reads GNSS log data from a CSV file.

    Args:
        input_filepath (str): Path to the input CSV file.

    Returns:
        pd.DataFrame: DataFrame containing the raw GNSS measurements.
        pd.DataFrame: DataFrame containing Android Fix data.
    """
    measurements, android_fixes = [], []
    with open(input_filepath) as csvfile:
        reader = csv.reader(csvfile)
        for row in reader:
            if row[0][0] == '#':
                if 'Fix' in row[0]:
                    android_fixes = [row[1:]]
                elif 'Raw' in row[0]:
                    measurements = [row[1:]]
            else:
                if row[0] == 'Fix':
                    android_fixes.append(row[1:])
                elif row[0] == 'Raw':
                    measurements.append(row[1:])

    return pd.DataFrame(measurements[1:], columns=measurements[0]), pd.DataFrame(android_fixes[1:], columns = android_fixes[0])

def preprocess_measurements(measurements):
    """
    Preprocesses the raw GNSS measurements.

    Args:
        measurements (pd.DataFrame): DataFrame containing the raw GNSS measurements.

    Returns:
        pd.DataFrame: DataFrame containing the preprocessed GNSS measurements.
    """
    # Format satellite IDs
    measurements.loc[measurements['Svid'].str.len() == 1, 'Svid'] = '0' + measurements['Svid']
    constellation_map = {
        '1': 'G',  # GPS
        # Uncomment below lines to include other constellations
        #'3': 'R',  # GLONASS
        #'5': 'E',  # Galileo
        #'6': 'C',  # Beidou
    }
    measurements['Constellation'] = measurements['ConstellationType'].map(constellation_map)
    measurements['SvName'] = measurements['Constellation'] + measurements['Svid']
    measurements = measurements[measurements['Constellation'].isin(constellation_map.values())]

    # Convert columns to numeric representation and handle missing data robustly
    numeric_cols = ['Cn0DbHz', 'TimeNanos', 'FullBiasNanos', 'ReceivedSvTimeNanos',
                    'PseudorangeRateMetersPerSecond', 'ReceivedSvTimeUncertaintyNanos',
                    'BiasNanos', 'TimeOffsetNanos']
    for col in numeric_cols:
        measurements[col] = pd.to_numeric(measurements[col], errors='coerce').fillna(0)

    # Generate GPS and Unix timestamps
    measurements['GpsTimeNanos'] = measurements['TimeNanos'] - (measurements['FullBiasNanos'] - measurements['BiasNanos'])
    measurements['UnixTime'] = pd.to_datetime(measurements['GpsTimeNanos'], unit='ns', origin=GPS_EPOCH).dt.tz_localize('UTC')

    # Identify epochs based on time gaps
    measurements['Epoch'] = 0
    time_diff = measurements['UnixTime'] - measurements['UnixTime'].shift()
    measurements.loc[time_diff > timedelta(milliseconds=200), 'Epoch'] = 1
    measurements['Epoch'] = measurements['Epoch'].cumsum()

    # Ensure UnixTime is unique within each epoch
    measurements['UnixTime'] = measurements.groupby('Epoch')['UnixTime'].transform(lambda x: x + pd.to_timedelta(range(len(x)), unit='ns'))

    # Calculations related to GNSS Nanos, week number, seconds, pseudorange
    measurements['tRxGnssNanos'] = measurements['TimeNanos'] + measurements['TimeOffsetNanos'] - \
                                   (measurements['FullBiasNanos'].iloc[0] + measurements['BiasNanos'].iloc[0])
    measurements['GpsWeekNumber'] = np.floor(1e-9 * measurements['tRxGnssNanos'] / WEEKSEC)
    measurements['tRxSeconds'] = 1e-9 * measurements['tRxGnssNanos'] - WEEKSEC * measurements['GpsWeekNumber']
    measurements['tTxSeconds'] = 1e-9 * (measurements['ReceivedSvTimeNanos'] + measurements['TimeOffsetNanos'])
    measurements['prSeconds'] = measurements['tRxSeconds'] - measurements['tTxSeconds']

    # Convert pseudorange from seconds to meters
    measurements['PrM'] = LIGHTSPEED * measurements['prSeconds']
    measurements['PrSigmaM'] = LIGHTSPEED * 1e-9 * measurements['ReceivedSvTimeUncertaintyNanos']
    
    return measurements

<<<<<<< HEAD
=======
def calculate_glonass_position(ephemeris, transmit_time):
    """
    Calculates the satellite positions for GLONASS based on ephemeris data.

    Args:
        ephemeris (pd.DataFrame): DataFrame containing the ephemeris data for GLONASS.
        transmit_time (pd.Series): Series containing the transmit times.

    Returns:
        pd.DataFrame: DataFrame containing the calculated satellite positions.
    """

    # Initialize DataFrame to store satellite positions
    sv_position = pd.DataFrame()
    sv_position['sv'] = ephemeris.index
    sv_position.set_index('sv', inplace=True)

    # Adjust transmit time by GLONASS time offset
    adjusted_transmit_time = transmit_time + GLONASS_TIME_OFFSET

    # Compute the time from ephemeris reference epoch
    sv_position['t_k'] = adjusted_transmit_time - ephemeris['MessageFrameTime']

    # Compute the satellite position at t_k
    sv_position['x_k'] = ephemeris['X'] + ephemeris['dX'] * sv_position['t_k']
    sv_position['y_k'] = ephemeris['Y'] + ephemeris['dY'] * sv_position['t_k']
    sv_position['z_k'] = ephemeris['Z'] + ephemeris['dZ'] * sv_position['t_k']

    # Apply Earth rotation correction
    rotation_angle = OMEGA_E_DOT * sv_position['t_k']
    cos_angle = np.cos(rotation_angle)
    sin_angle = np.sin(rotation_angle)

    sv_position['x_k_corrected'] = sv_position['x_k'] * cos_angle + sv_position['y_k'] * sin_angle
    sv_position['y_k_corrected'] = -sv_position['x_k'] * sin_angle + sv_position['y_k'] * cos_angle
    sv_position['z_k_corrected'] = sv_position['z_k']  # Z-coordinate remains the same

    # Calculate the clock correction
    sv_position['delT_sv'] = ephemeris['SVclockBias'] + ephemeris['SVrelFreqBias'] * (adjusted_transmit_time - ephemeris['t_oc'])

    return sv_position


>>>>>>> 61dac59f
def calculate_satellite_position(ephemeris, transmit_time):
    """
    Calculates the satellite positions based on ephemeris data.

    Args:
        ephemeris (pd.DataFrame): DataFrame containing the ephemeris data.
        transmit_time (pd.Series): Series containing the transmit times.

    Returns:
        pd.DataFrame: DataFrame containing the calculated satellite positions.
    """
    F = -4.442807633e-10
    sv_position = pd.DataFrame()
    sv_position['sv'] = ephemeris.index
    sv_position.set_index('sv', inplace=True)
    sv_position['t_k'] = transmit_time - ephemeris['t_oe']
    A = ephemeris['sqrtA'].pow(2)
    n_0 = np.sqrt(MU / A.pow(3))
    n = n_0 + ephemeris['deltaN']
    M_k = ephemeris['M_0'] + n * sv_position['t_k']
    E_k = M_k
    err = pd.Series(data=[1]*len(sv_position.index))
    i = 0
    while err.abs().min() > 1e-8 and i < 10:
        new_vals = M_k + ephemeris['e']*np.sin(E_k)
        err = new_vals - E_k
        E_k = new_vals
        i += 1
        
    sinE_k = np.sin(E_k)
    cosE_k = np.cos(E_k)
    delT_r = F * ephemeris['e'].pow(ephemeris['sqrtA']) * sinE_k
    delT_oc = transmit_time - ephemeris['t_oc']
    sv_position['delT_sv'] = ephemeris['SVclockBias'] + ephemeris['SVclockDrift'] * delT_oc + ephemeris['SVclockDriftRate'] * delT_oc.pow(2)

    v_k = np.arctan2(np.sqrt(1-ephemeris['e'].pow(2))*sinE_k, (cosE_k - ephemeris['e']))

    Phi_k = v_k + ephemeris['omega']

    sin2Phi_k = np.sin(2*Phi_k)
    cos2Phi_k = np.cos(2*Phi_k)

    du_k = ephemeris['C_us']*sin2Phi_k + ephemeris['C_uc']*cos2Phi_k
    dr_k = ephemeris['C_rs']*sin2Phi_k + ephemeris['C_rc']*cos2Phi_k
    di_k = ephemeris['C_is']*sin2Phi_k + ephemeris['C_ic']*cos2Phi_k

    u_k = Phi_k + du_k

    r_k = A*(1 - ephemeris['e']*np.cos(E_k)) + dr_k

    i_k = ephemeris['i_0'] + di_k + ephemeris['IDOT']*sv_position['t_k']

    x_k_prime = r_k*np.cos(u_k)
    y_k_prime = r_k*np.sin(u_k)

    Omega_k = ephemeris['Omega_0'] + (ephemeris['OmegaDot'] - OMEGA_E_DOT)*sv_position['t_k'] - OMEGA_E_DOT*ephemeris['t_oe']

    sv_position['x_k'] = x_k_prime*np.cos(Omega_k) - y_k_prime*np.cos(i_k)*np.sin(Omega_k)
    sv_position['y_k'] = x_k_prime*np.sin(Omega_k) + y_k_prime*np.cos(i_k)*np.cos(Omega_k)
    sv_position['z_k'] = y_k_prime*np.sin(i_k)
    
    return sv_position

def unix_millis_to_gps_time(unix_millis):
    """Convert Unix milliseconds to GPS Time string format."""
    unix_time = datetime.fromtimestamp(float(unix_millis) / 1000.0, tz=timezone.utc)
    return unix_time.isoformat()<|MERGE_RESOLUTION|>--- conflicted
+++ resolved
@@ -102,52 +102,6 @@
     
     return measurements
 
-<<<<<<< HEAD
-=======
-def calculate_glonass_position(ephemeris, transmit_time):
-    """
-    Calculates the satellite positions for GLONASS based on ephemeris data.
-
-    Args:
-        ephemeris (pd.DataFrame): DataFrame containing the ephemeris data for GLONASS.
-        transmit_time (pd.Series): Series containing the transmit times.
-
-    Returns:
-        pd.DataFrame: DataFrame containing the calculated satellite positions.
-    """
-
-    # Initialize DataFrame to store satellite positions
-    sv_position = pd.DataFrame()
-    sv_position['sv'] = ephemeris.index
-    sv_position.set_index('sv', inplace=True)
-
-    # Adjust transmit time by GLONASS time offset
-    adjusted_transmit_time = transmit_time + GLONASS_TIME_OFFSET
-
-    # Compute the time from ephemeris reference epoch
-    sv_position['t_k'] = adjusted_transmit_time - ephemeris['MessageFrameTime']
-
-    # Compute the satellite position at t_k
-    sv_position['x_k'] = ephemeris['X'] + ephemeris['dX'] * sv_position['t_k']
-    sv_position['y_k'] = ephemeris['Y'] + ephemeris['dY'] * sv_position['t_k']
-    sv_position['z_k'] = ephemeris['Z'] + ephemeris['dZ'] * sv_position['t_k']
-
-    # Apply Earth rotation correction
-    rotation_angle = OMEGA_E_DOT * sv_position['t_k']
-    cos_angle = np.cos(rotation_angle)
-    sin_angle = np.sin(rotation_angle)
-
-    sv_position['x_k_corrected'] = sv_position['x_k'] * cos_angle + sv_position['y_k'] * sin_angle
-    sv_position['y_k_corrected'] = -sv_position['x_k'] * sin_angle + sv_position['y_k'] * cos_angle
-    sv_position['z_k_corrected'] = sv_position['z_k']  # Z-coordinate remains the same
-
-    # Calculate the clock correction
-    sv_position['delT_sv'] = ephemeris['SVclockBias'] + ephemeris['SVrelFreqBias'] * (adjusted_transmit_time - ephemeris['t_oc'])
-
-    return sv_position
-
-
->>>>>>> 61dac59f
 def calculate_satellite_position(ephemeris, transmit_time):
     """
     Calculates the satellite positions based on ephemeris data.
