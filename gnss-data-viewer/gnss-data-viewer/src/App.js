--- conflicted
+++ resolved
@@ -2,10 +2,7 @@
 import './App.css';
 import CSVReaderComponent from './components/CSVReader';
 import SatelliteView from './components/SatelliteView';
-<<<<<<< HEAD
-=======
 import LogFileSelectorComponent from './components/LogFileSelector';
->>>>>>> c71f64b8
 
 function App() {
   const [currentView, setCurrentView] = useState('GNSS_DATA_VIEWER');
@@ -21,19 +18,13 @@
           <ul>
             <li onClick={() => handleViewChange('GNSS_DATA_VIEWER')}>GNSS Data Viewer</li>
             <li onClick={() => handleViewChange('SAT_VIEW')}>Sat View</li>
-<<<<<<< HEAD
-=======
             <li onClick={() => handleViewChange('LOG_FILE_SELECTOR')}>Log File Selector</li>
->>>>>>> c71f64b8
           </ul>
         </nav>
       </header>
       {currentView === 'GNSS_DATA_VIEWER' && <CSVReaderComponent />}
       {currentView === 'SAT_VIEW' && <SatelliteView />}
-<<<<<<< HEAD
-=======
       {currentView === 'LOG_FILE_SELECTOR' && <LogFileSelectorComponent />}
->>>>>>> c71f64b8
     </div>
   );
 }
